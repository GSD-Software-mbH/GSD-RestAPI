library encryption;

import 'dart:convert';
import 'dart:io';
import 'dart:math';
import 'dart:typed_data';
import 'package:encrypt/encrypt.dart';
import 'package:encryption/encryptionoptions.dart';
import 'package:encryption/extension.dart';
import 'package:flutter/foundation.dart' as foundation;
import 'package:encrypt/encrypt.dart' as encrypt;
import 'package:flutter_secure_storage/flutter_secure_storage.dart';
import 'package:pointycastle/export.dart';
import 'package:flutter/services.dart' show rootBundle;

/// Die `EncryptionManager`-Klasse verwaltet AES- und RSA-Verschlüsselung und -Entschlüsselung.
class EncryptionManager {
  static const String _aesKeyStorageKey = 'encryption_key';
  static EncryptionManager? _instance;

  /// Getter für das RSA-Schlüsselpaar
  AsymmetricKeyPair<RSAPublicKey, RSAPrivateKey>? get keyRSA {
    return _keyRSA;
  }

  /// Getter für den AES-Schlüssel
  Key? get keyAES {
    return _keyAES;
  }

  late FlutterSecureStorage _secureStorage;
  Key? _keyAES;
  AsymmetricKeyPair<RSAPublicKey, RSAPrivateKey>? _keyRSA;

  /// Factory-Konstruktor für die Singleton-Instanz
  factory EncryptionManager() {
    _instance ??= EncryptionManager._init();
    return _instance!;
  }

  factory EncryptionManager.init(EncryptionOptions encryptionOptions) {
    _instance = EncryptionManager._init(encryptionOptions: encryptionOptions);
    return _instance!;
  }

  /// Privater Konstruktor zur Initialisierung des sicheren Speichers
  EncryptionManager._init({EncryptionOptions? encryptionOptions}) {
    _secureStorage = const FlutterSecureStorage();

    if (encryptionOptions != null) {
      _init(encryptionOptions);
    }
  }

  void _init(EncryptionOptions encryptionOptions) async {
    if (encryptionOptions.aesKeyBytes.isNotEmpty) {
      _keyAES = generateAESKey(encryptionOptions.aesKeyBytes);
    }

    File rsaPublicKeyFile = File(encryptionOptions.rsaPublicKeyFilePath);
    File rsaPrivateKeyFile = File(encryptionOptions.rsaPrivateKeyFilePath);
    String rsaPublicKeyPEM = "";
    String rsaPrivateKeyPEM = "";

    if (!foundation.kIsWeb &&
        rsaPublicKeyFile.existsSync() &&
        rsaPrivateKeyFile.existsSync()) {
      rsaPublicKeyPEM = rsaPublicKeyFile.readAsStringSync();
      rsaPrivateKeyPEM = rsaPrivateKeyFile.readAsStringSync();
    } else {
      rsaPublicKeyPEM =
          await rootBundle.loadString(encryptionOptions.rsaPublicKeyFilePath);
      rsaPrivateKeyPEM =
          await rootBundle.loadString(encryptionOptions.rsaPrivateKeyFilePath);
    }

    if (rsaPublicKeyPEM.isNotEmpty && rsaPrivateKeyPEM.isNotEmpty) {
      RSAPublicKey rsaPublicKey = rsaPublicKeyPEM.parsePublicKeyFromPem();
      RSAPrivateKey rsaPrivateKey = rsaPrivateKeyPEM.parsePrivateKeyFromPem();

      _keyRSA = AsymmetricKeyPair<RSAPublicKey, RSAPrivateKey>(
          rsaPublicKey, rsaPrivateKey);
    }
  }

  /// Verschlüsselt den angegebenen Klartext mit AES-Verschlüsselung.
  /// Falls kein Schlüssel angegeben wird, wird der gespeicherte AES-Schlüssel verwendet.
  Future<String> encryptAES(String plainText, {Key? key, String? padding = "PKCS7"}) async {
    // Initialisiert den AES-Schlüssel, falls nicht vorhanden
    if (key == null) await initializeAESKey();

    // Überprüft, ob der AES-Schlüssel verfügbar ist
    if (_keyAES == null && key == null) {
      throw Exception('Key is null');
    }

    key ??= _keyAES;

    final iv = _generateRandomIV(); // Generiert einen zufälligen IV
    final encrypter = Encrypter(AES(key!, mode: AESMode.cbc, padding: padding)); // Verwendet AES im CBC-Modus
    final encrypted = encrypter.encrypt(plainText, iv: iv);

    // Kombiniert den IV mit den verschlüsselten Daten
    final result = {
      'iv': iv.base64,
      'data': encrypted.base64,
    };
    return jsonEncode(result);
  }

  /// Entschlüsselt einen mit AES verschlüsselten Text.
  /// Falls kein Schlüssel angegeben wird, wird der gespeicherte AES-Schlüssel verwendet.
  Future<String> decryptAES(String encryptedText, {Key? key, String? padding = "PKCS7"}) async {
    // Initialisiert den AES-Schlüssel, falls nicht vorhanden
    if (key == null) await initializeAESKey();

    // Überprüft, ob der AES-Schlüssel verfügbar ist
    if (_keyAES == null && key == null) {
      throw Exception('Key is null');
    }

    key ??= _keyAES;

    try {
      final Map<String, dynamic> decoded = jsonDecode(encryptedText);
      final iv = IV.fromBase64(decoded['iv']);
      final encrypter = Encrypter(AES(key!, mode: AESMode.cbc, padding: padding)); // Verwendet AES im CBC-Modus
      final decrypted = encrypter.decrypt(Encrypted.fromBase64(decoded['data']), iv: iv);

      return decrypted;
    } catch (e) {
      // Fehlerbehandlung und Logging
      throw Exception('Encryption error: $e');
    }
  }

  /// Entschlüsselt einen mit RSA verschlüsselten Text.
  /// Falls kein privater Schlüssel angegeben wird, wird der gespeicherte RSA-Schlüssel verwendet.
  Future<Uint8List> decryptRSA(Uint8List bytes, {RSAPrivateKey? privateKey}) async {
    // Initialisiert das RSA-Schlüsselpaar, falls nicht vorhanden
    if (privateKey == null) await initializeRSAKeyPair();

    // Überprüft, ob der RSA-Schlüssel verfügbar ist
    if (_keyRSA == null && privateKey == null) {
      throw Exception('Key is null');
    }

    privateKey ??= _keyRSA!.privateKey;
    
    final rsaEncrypter = encrypt.Encrypter(encrypt.RSA(privateKey: privateKey, encoding: encrypt.RSAEncoding.OAEP, digest: encrypt.RSADigest.SHA256));
    final encryptedData = Uint8List.fromList(rsaEncrypter.decryptBytes(encrypt.Encrypted(bytes)));

<<<<<<< HEAD
    final decryptor = OAEPEncoding(RSAEngine())..init(false, PrivateKeyParameter<RSAPrivateKey>(privateKey));
    final decryptedBytes = decryptor.process(bytes);

    return decryptedBytes;
=======
    return encryptedData;
>>>>>>> e10baa58
  }

  /// Verschlüsselt einen Klartext mit RSA-Verschlüsselung.
  /// Falls kein öffentlicher Schlüssel angegeben wird, wird der gespeicherte RSA-Schlüssel verwendet.
  Future<Uint8List> encryptRSA(Uint8List bytes, {RSAPublicKey? publicKey}) async {
    // Initialisiert das RSA-Schlüsselpaar, falls nicht vorhanden
    if (publicKey == null) await initializeRSAKeyPair();

    // Überprüft, ob der RSA-Schlüssel verfügbar ist
    if (_keyRSA == null && publicKey == null) {
      throw Exception('Key is null');
    }

    publicKey ??= _keyRSA!.publicKey;

<<<<<<< HEAD
    final encryptor = OAEPEncoding(RSAEngine())..init(true, PublicKeyParameter<RSAPublicKey>(publicKey));
    final encryptedData = encryptor.process(bytes);
=======
    final rsaEncrypter = encrypt.Encrypter(encrypt.RSA(publicKey: publicKey, encoding: encrypt.RSAEncoding.OAEP, digest: encrypt.RSADigest.SHA256));
    final encryptedData = rsaEncrypter.encryptBytes(bytes).bytes;
>>>>>>> e10baa58

    return encryptedData;
  }

  /// Initialisiert das RSA-Schlüsselpaar mit einer angegebenen Bit-Länge (Standard ist 2048).
  Future<void> initializeRSAKeyPair({int bitLength = 2048}) async {
    if (_keyRSA != null) {
      return;
    }

    final secureRandom = FortunaRandom();

    // Initialisiert den Zufallszahlengenerator
    final seedSource = Random.secure();
    final seeds = List<int>.generate(32, (_) => seedSource.nextInt(255));
    secureRandom.seed(KeyParameter(Uint8List.fromList(seeds)));

    final rsaParams = RSAKeyGeneratorParameters(BigInt.parse('65537'), bitLength, 64);
    final params = ParametersWithRandom(rsaParams, secureRandom);
    final keyGenerator = RSAKeyGenerator()..init(params);

    final pair = keyGenerator.generateKeyPair();
    final publicKey = pair.publicKey as RSAPublicKey;
    final privateKey = pair.privateKey as RSAPrivateKey;

    _keyRSA = AsymmetricKeyPair<RSAPublicKey, RSAPrivateKey>(publicKey, privateKey);
  }

  /// Initialisiert den AES-Schlüssel durch Erzeugen eines neuen Schlüssels oder durch Abrufen aus dem Speicher.
  Future<void> initializeAESKey() async {
    // Überprüft, ob der Schlüssel bereits existiert
    if (_keyAES != null) {
      return; // Beendet die Methode, wenn der Schlüssel bereits gesetzt ist
    }

    // Liest den gespeicherten Schlüssel aus dem sicheren Speicher
    String? storedKey = await _secureStorage.read(key: _aesKeyStorageKey);

    // Überprüft, ob ein Schlüssel im Speicher vorhanden ist
    if (storedKey == null) {
      // Generiert einen neuen Schlüssel, falls keiner gespeichert ist
      Key key = await generateRandomAESKey();

      // Kodiert den Schlüssel als Base64-String
      storedKey = key.base64;

      // Speichert den neuen Schlüssel im sicheren Speicher
      await _secureStorage.write(key: _aesKeyStorageKey, value: storedKey);
    }

    // Setzt den abgerufenen oder neu generierten Schlüssel
    _keyAES = Key.fromBase64(storedKey);
  }

  /// Generiert einen zufälligen AES-Schlüssel
  Future<Key> generateRandomAESKey() async {
    // Erstellt einen sicheren Zufallszahlengenerator
    final secureRandom = Random.secure();

    // Generiert ein Byte-Array der Länge 32 für den AES-256-Schlüssel
    final keyBytes = List<int>.generate(32, (_) => secureRandom.nextInt(256));

    // Erzeugt den Schlüssel auf Basis der generierten Bytes
    return generateAESKey(keyBytes);
  }

  /// Wandelt das Byte-Array in einen Base64-kodierten AES-Schlüssel um und erstellt das Key-Objekt
  Key generateAESKey(List<int> bytes) {
    // Kodiert die Bytes als Base64-String
    final base64Key = base64UrlEncode(bytes);

    // Erstellt und gibt ein Key-Objekt auf Basis des Base64-Strings zurück
    return Key.fromBase64(base64Key);
  }


  /// Generiert einen sicheren, zufälligen IV für jede Verschlüsselung.
  IV _generateRandomIV() {
    final secureRandom = Random.secure();
    final ivBytes = List<int>.generate(16, (_) => secureRandom.nextInt(256));
    return IV(Uint8List.fromList(ivBytes));
  }
}<|MERGE_RESOLUTION|>--- conflicted
+++ resolved
@@ -150,14 +150,7 @@
     final rsaEncrypter = encrypt.Encrypter(encrypt.RSA(privateKey: privateKey, encoding: encrypt.RSAEncoding.OAEP, digest: encrypt.RSADigest.SHA256));
     final encryptedData = Uint8List.fromList(rsaEncrypter.decryptBytes(encrypt.Encrypted(bytes)));
 
-<<<<<<< HEAD
-    final decryptor = OAEPEncoding(RSAEngine())..init(false, PrivateKeyParameter<RSAPrivateKey>(privateKey));
-    final decryptedBytes = decryptor.process(bytes);
-
-    return decryptedBytes;
-=======
     return encryptedData;
->>>>>>> e10baa58
   }
 
   /// Verschlüsselt einen Klartext mit RSA-Verschlüsselung.
@@ -173,13 +166,8 @@
 
     publicKey ??= _keyRSA!.publicKey;
 
-<<<<<<< HEAD
-    final encryptor = OAEPEncoding(RSAEngine())..init(true, PublicKeyParameter<RSAPublicKey>(publicKey));
-    final encryptedData = encryptor.process(bytes);
-=======
     final rsaEncrypter = encrypt.Encrypter(encrypt.RSA(publicKey: publicKey, encoding: encrypt.RSAEncoding.OAEP, digest: encrypt.RSADigest.SHA256));
     final encryptedData = rsaEncrypter.encryptBytes(bytes).bytes;
->>>>>>> e10baa58
 
     return encryptedData;
   }
